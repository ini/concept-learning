--- conflicted
+++ resolved
@@ -164,7 +164,6 @@
 
             # Create Ray Air checkpoint
             with tempfile.TemporaryDirectory() as temp_checkpoint_dir:
-<<<<<<< HEAD
                 torch.save(
                     model.state_dict(),
                     Path(temp_checkpoint_dir) / 'model.pt',
@@ -176,29 +175,6 @@
                 # Report metrics to Ray Tune
                 ray.train.report(metrics, checkpoint=checkpoint)
 
-=======
-                if ray.train.get_context().get_world_rank() in {0, None}:
-                    # In standard DDP training, where the model is the same
-                    # across all ranks, only the global rank 0 worker needs
-                    # to save and report the checkpoint
-                    unwrapped_model = getattr(model, 'module', model)
-                    torch.save(
-                        unwrapped_model.state_dict(),
-                        Path(temp_checkpoint_dir) / 'model.pt',
-                    )
-                    checkpoint = Checkpoint.from_directory(temp_checkpoint_dir)
-                    ray.train.report(metrics, checkpoint=checkpoint)
-
-            # Save the current model weights
-            if save_path:
-                unwrapped_model = getattr(model, 'module', model)
-                torch.save(unwrapped_model.state_dict(), save_path)
-
-    # Save the trained model
-    if save_path:
-        unwrapped_model = getattr(model, 'module', model)
-        torch.save(unwrapped_model.state_dict(), save_path)
->>>>>>> 15c090d9
 
 def accuracy(
     model: nn.Module,
