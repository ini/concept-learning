import functools
import torch
import torch.nn as nn

from torch.utils.data import DataLoader, random_split
from torchvision import transforms

from datasets.cifar import CIFAR100
from datasets.cub import CUB
from datasets.other import MNISTModulo
from datasets.pitfalls import MNIST_45, DatasetC, DatasetD, DatasetE
from datasets.oai import load_data_from_different_splits

DATASET_INFO = {
    "mnist_modulo": {"concept_dim": 5, "num_classes": 10},
    "pitfalls_mnist_without_45": {"concept_dim": 2, "num_classes": 2},
    "pitfalls_random_concepts": {"concept_dim": 100, "num_classes": 2},
    "pitfalls_synthetic": {"concept_dim": 3, "num_classes": 2},
    "pitfalls_mnist_123456": {"concept_dim": 3, "num_classes": 2},
    "cifar100": {"concept_dim": 20, "num_classes": 100},
    "cub": {"concept_dim": 112, "num_classes": 200},
    "oai": {"concept_dim": 10, "num_classes": 4},
}


<<<<<<< HEAD
=======

@functools.cache
def get_concept_loss_fn(dataset_name: str) -> nn.BCEWithLogitsLoss:
    """
    Get BCE concept loss function for the specified dataset.

    Parameters
    ----------
    dataset_name : str
        Name of the dataset
    """
    train_loader = get_data_loaders(dataset_name)[0]
    concept_dim = DATASET_INFO[dataset_name]['concept_dim']
    concepts_pos_count = torch.zeros(concept_dim)
    concepts_neg_count = torch.zeros(concept_dim)
    for (data, concepts), targets in train_loader:
        concepts_pos_count += concepts.sum(dim=0)
        concepts_neg_count += (1 - concepts).sum(dim=0)

    pos_weight = concepts_neg_count / (concepts_pos_count + 1e-6)
    return nn.BCEWithLogitsLoss(pos_weight=pos_weight)

>>>>>>> 5ae67d34
def get_data_loaders(
    name: str = "cifar100", data_dir: str = "./data", batch_size: int = 64
) -> tuple[DataLoader, DataLoader, DataLoader]:
    """
    Get data loaders for the specified dataset.

    Parameters
    ----------
    name : str
        Name of the dataset
    data_dir : str
        Directory where data is stored (or will be downloaded to)
    batch_size : int
        Batch size

    Returns
    -------
    train_loader : DataLoader
        Train data loader
    val_loader : DataLoader
        Validation data loader
    test_loader : DataLoader
        Test data loader
    """
    train_dataset, val_dataset, test_dataset = None, None, None

    if name == "mnist_modulo":
        train_dataset = MNISTModulo(root=data_dir, train=True)
        test_dataset = MNISTModulo(root=data_dir, train=False)

    elif name == "pitfalls_mnist_without_45":
        train_dataset = MNIST_45(root=data_dir, train=True)
        test_dataset = MNIST_45(root=data_dir, train=False)

    elif name == "pitfalls_random_concepts":
        train_dataset = DatasetC(root=data_dir, num_concepts=100, train=True)
        test_dataset = DatasetC(root=data_dir, num_concepts=100, train=False)

    elif name == "pitfalls_synthetic":
        train_dataset = DatasetD(train=True)
        val_dataset = DatasetD(train=False)
        test_dataset = DatasetD(train=False)

    elif name == "pitfalls_mnist_123456":
        train_dataset = DatasetE(root=data_dir, train=True)
        test_dataset = DatasetE(root=data_dir, train=False)

    elif name == "cifar100":
        transform_train = transforms.Compose(
            [
                transforms.RandomCrop(32, padding=4),
                transforms.RandomHorizontalFlip(),
                transforms.ToTensor(),
                transforms.Normalize(mean=[0.5, 0.5, 0.5], std=[0.2, 0.2, 0.2]),
            ]
        )
        transform_test = transforms.Compose(
            [
                transforms.ToTensor(),
                transforms.Normalize(mean=[0.5, 0.5, 0.5], std=[0.2, 0.2, 0.2]),
            ]
        )
        train_dataset = CIFAR100(
            root=data_dir, train=True, transform=transform_train, download=True
        )
        test_dataset = CIFAR100(
            root=data_dir, train=False, transform=transform_test, download=True
        )

    elif name == "cub":
        transform_train = transforms.Compose(
            [
                transforms.ColorJitter(brightness=32 / 255, saturation=(0.5, 1.5)),
                transforms.RandomResizedCrop(299),
                transforms.RandomHorizontalFlip(),
                transforms.ToTensor(),
                transforms.Normalize(mean=[0.5, 0.5, 0.5], std=[2, 2, 2]),
            ]
        )
        transform_test = transforms.Compose(
            [
                transforms.CenterCrop(299),
                transforms.ToTensor(),
                transforms.Normalize(mean=[0.5, 0.5, 0.5], std=[2, 2, 2]),
            ]
        )
        train_dataset = CUB(
            root=data_dir, split="train", transform=transform_train, download=True
        )
        val_dataset = CUB(
            root=data_dir, split="val", transform=transform_test, download=True
        )
        test_dataset = CUB(
            root=data_dir, split="test", transform=transform_test, download=True
        )

    elif name == "oai":
        dataloaders, datasets, dataset_sizes = load_data_from_different_splits(
            batch_size=batch_size,
            C_cols=[
                "xrosfm",
                "xrscfm",
                "xrjsm",
                "xrostm",
                "xrsctm",
                "xrosfl",
                "xrscfl",
                "xrjsl",
                "xrostl",
                "xrsctl",
            ],
            y_cols=["xrkl"],
            zscore_C=True,
            zscore_Y=False,
            data_proportion=1.0,
            shuffle_Cs=False,
            merge_klg_01=True,
            max_horizontal_translation=0.1,
            max_vertical_translation=0.1,
            augment="random_translation",
            sampling_strategy="uniform",
            sampling_args=None,
            C_hat_path=None,
            use_small_subset=True,
            downsample_fraction=None,
        )
        train_dataset = datasets["train"]
        val_dataset = datasets["val"]
        test_dataset = datasets["test"]

    else:
        raise ValueError(f"Invalid dataset name: {name}")

    # Get validation set
    if val_dataset is None:
        N = len(train_dataset)
        train_dataset, val_dataset = random_split(
            train_dataset,
            [N - int(0.15 * N), int(0.15 * N)],
            generator=torch.Generator().manual_seed(42),
        )

    # Create data loaders
    train_loader = DataLoader(train_dataset, batch_size=batch_size, shuffle=True)
    val_loader = DataLoader(val_dataset, batch_size=batch_size, shuffle=False)
    test_loader = DataLoader(test_dataset, batch_size=batch_size, shuffle=True)

    return train_loader, val_loader, test_loader<|MERGE_RESOLUTION|>--- conflicted
+++ resolved
@@ -23,9 +23,6 @@
 }
 
 
-<<<<<<< HEAD
-=======
-
 @functools.cache
 def get_concept_loss_fn(dataset_name: str) -> nn.BCEWithLogitsLoss:
     """
@@ -37,7 +34,7 @@
         Name of the dataset
     """
     train_loader = get_data_loaders(dataset_name)[0]
-    concept_dim = DATASET_INFO[dataset_name]['concept_dim']
+    concept_dim = DATASET_INFO[dataset_name]["concept_dim"]
     concepts_pos_count = torch.zeros(concept_dim)
     concepts_neg_count = torch.zeros(concept_dim)
     for (data, concepts), targets in train_loader:
@@ -47,7 +44,29 @@
     pos_weight = concepts_neg_count / (concepts_pos_count + 1e-6)
     return nn.BCEWithLogitsLoss(pos_weight=pos_weight)
 
->>>>>>> 5ae67d34
+
+@functools.cache
+def get_concept_loss_fn(dataset_name: str) -> nn.BCEWithLogitsLoss:
+    """
+    Get BCE concept loss function for the specified dataset.
+
+    Parameters
+    ----------
+    dataset_name : str
+        Name of the dataset
+    """
+    train_loader = get_data_loaders(dataset_name)[0]
+    concept_dim = DATASET_INFO[dataset_name]["concept_dim"]
+    concepts_pos_count = torch.zeros(concept_dim)
+    concepts_neg_count = torch.zeros(concept_dim)
+    for (data, concepts), targets in train_loader:
+        concepts_pos_count += concepts.sum(dim=0)
+        concepts_neg_count += (1 - concepts).sum(dim=0)
+
+    pos_weight = concepts_neg_count / (concepts_pos_count + 1e-6)
+    return nn.BCEWithLogitsLoss(pos_weight=pos_weight)
+
+
 def get_data_loaders(
     name: str = "cifar100", data_dir: str = "./data", batch_size: int = 64
 ) -> tuple[DataLoader, DataLoader, DataLoader]:
