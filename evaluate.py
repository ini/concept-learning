--- conflicted
+++ resolved
@@ -20,13 +20,8 @@
 from loader import get_datamodule, DATASET_INFO
 from nn_extensions import Chain
 from models import ConceptLightningModel
-<<<<<<< HEAD
-from train import ConceptModelTuner
+from train import make_concept_model
 from utils import set_cuda_visible_devices
-=======
-from train import make_concept_model
-from utils import logit_fn, set_cuda_visible_devices
->>>>>>> 61be4f9d
 
 
 
