--- conflicted
+++ resolved
@@ -52,16 +52,10 @@
         target_network: nn.Module,
         base_network: nn.Module = nn.Identity(),
         bottleneck_layer: nn.Module = nn.Identity(),
-<<<<<<< HEAD
-        concept_activation: Callable = torch.sigmoid,
+        concept_type: Literal["binary", "continuous"] = "binary",
         training_mode: Literal["independent", "sequential", "joint"] = "independent",
         **kwargs,
     ):
-=======
-        concept_type: Literal['binary', 'continuous'] = 'binary',
-        training_mode: Literal['independent', 'sequential', 'joint'] = 'independent',
-        **kwargs):
->>>>>>> 5ae67d34
         """
         Parameters
         ----------
@@ -125,18 +119,19 @@
             )
 
         # Convert concept logits to predictions
-        if self.concept_type == 'binary':
+        if self.concept_type == "binary":
             concept_preds = concept_logits.sigmoid()
         else:
             concept_preds = concept_logits
 
+        # Convert concept logits to predictions
+        if self.concept_type == "binary":
+            concept_preds = concept_logits.sigmoid()
+        else:
+            concept_preds = concept_logits
+
         # Determine target network input based on training mode
-<<<<<<< HEAD
-        concept_preds = self.concept_activation(concept_logits)
         if self.training and self.training_mode == "independent":
-=======
-        if self.training and self.training_mode == 'independent':
->>>>>>> 5ae67d34
             x = torch.cat([concepts, residual], dim=-1)
         elif self.training and self.training_mode == "sequential":
             x = torch.cat([concept_preds.detach(), residual], dim=-1)
@@ -145,7 +140,7 @@
 
         # Get target logits
         target_logits = self.target_network(x, concepts=concepts)
-        return concept_logits, residual, target_logits
+        return concept_preds, residual, target_logits
 
 
 ### Concept Models with PyTorch Lightning
@@ -224,10 +219,9 @@
             Concept model outputs (concept_logits, residual, target_logits)
         """
         (data, concepts), targets = batch
-        concept_logits, residual, target_logits = outputs
+        concept_preds, residual, target_logits = outputs
 
         # Concept loss
-<<<<<<< HEAD
         if isinstance(concepts, list) and len(concepts) == 3:
             if len(targets.shape) == 1:
                 targets = targets.unsqueeze(1)
@@ -317,24 +311,15 @@
         # Residual loss
         residual_loss = self.residual_loss_fn(residual, concept_preds)
         self.log("residual_loss", residual_loss, **self.log_kwargs)
-
-        self.log("target_loss", target_loss, **self.log_kwargs)
-=======
-        concepts = concepts.view(concept_logits.shape)
-        concept_loss = self.concept_loss_fn(concept_logits, concepts)
-        if concept_loss.requires_grad:
-            self.log('concept_loss', concept_loss, **self.log_kwargs)
-
-        # Residual loss
         residual_loss = self.residual_loss_fn(residual, concept_logits)
         if residual_loss.requires_grad:
-            self.log('residual_loss', residual_loss, **self.log_kwargs)
-
+            self.log("residual_loss", residual_loss, **self.log_kwargs)
+
+        self.log("target_loss", target_loss, **self.log_kwargs)
         # Target loss
         target_loss = F.cross_entropy(target_logits, targets)
         if target_loss.requires_grad:
-            self.log('target_loss', target_loss, **self.log_kwargs)
->>>>>>> 5ae67d34
+            self.log("target_loss", target_loss, **self.log_kwargs)
 
         return target_loss + (self.alpha * concept_loss) + (self.beta * residual_loss)
 
@@ -347,7 +332,8 @@
         return {"optimizer": optimizer, "lr_scheduler": scheduler}
 
     def step(
-        self, batch: ConceptBatch, split: Literal['train', 'val', 'test']) -> Tensor:
+        self, batch: ConceptBatch, split: Literal["train", "val", "test"]
+    ) -> Tensor:
         """
         Training / validation / test step.
 
@@ -365,66 +351,66 @@
 
         # Track loss
         loss = self.loss_fn(batch, outputs)
-<<<<<<< HEAD
-        self.log("loss", loss, **self.log_kwargs)
-=======
-        self.log(f'{split}_loss', loss, **self.log_kwargs)
+        self.log(f"{split}_loss", loss, **self.log_kwargs)
 
         # Track accuracy
-        target_preds = target_logits.argmax(dim=-1)
-        accuracy_fn = Accuracy(
-            task='multiclass', num_classes=target_logits.shape[-1]).to(self.device)
-        accuracy = accuracy_fn(target_preds, targets)
-        self.log(f'{split}_acc', accuracy, **self.log_kwargs)
-
-        # Track concept accuracy
-        if self.concept_model.concept_type == 'binary':
-            concept_preds = concept_logits.sigmoid()
-            concept_accuracy_fn = Accuracy(task='binary').to(self.device)
-            concept_accuracy = concept_accuracy_fn(concept_preds, concepts)
-            self.log(f'{split}_concept_acc', concept_accuracy, **self.log_kwargs)
-
->>>>>>> 5ae67d34
-        return loss
-
-    def training_step(self, batch: ConceptBatch, batch_idx: int) -> Tensor:
-        """
-        Training step.
-
-        Parameters
-        ----------
-        batch : ConceptBatch
-            Batch of ((data, concepts), targets)
-        batch_idx : int
-            Batch index
-        """
-        return self.step(batch, split='train')
-
-<<<<<<< HEAD
-        # Track validation loss
-        loss = self.loss_fn(batch, outputs)
-        self.log("val_loss", loss, **self.log_kwargs)
-
-        # Track validation accuracy
         target_preds = target_logits.argmax(dim=-1)
         accuracy_fn = Accuracy(
             task="multiclass", num_classes=target_logits.shape[-1]
         ).to(self.device)
-
         accuracy = accuracy_fn(target_preds, targets)
-        self.log("val_acc", accuracy, **self.log_kwargs)
-
-        # Track validation concept accuracy
-        concept_accuracy_fn = Accuracy(task="binary").to(self.device)
-        if isinstance(concepts, tuple) or isinstance(concepts, list):
-            concepts = concepts[0]
-
-        concept_accuracy = concept_accuracy_fn(concept_preds, concepts)
-        self.log("val_concept_acc", concept_accuracy, **self.log_kwargs)
-=======
-    def validation_step(self, batch: ConceptBatch, batch_idx: int) -> Tensor:
-        """
-        Validation step.
+        self.log(f"{split}_acc", accuracy, **self.log_kwargs)
+
+        # Track concept accuracy
+        if self.concept_model.concept_type == "binary":
+            concept_preds = concept_logits.sigmoid()
+            concept_accuracy_fn = Accuracy(task="binary").to(self.device)
+            concept_accuracy = concept_accuracy_fn(concept_preds, concepts)
+            self.log(f"{split}_concept_acc", concept_accuracy, **self.log_kwargs)
+
+        return loss
+
+    def step(
+        self, batch: ConceptBatch, split: Literal["train", "val", "test"]
+    ) -> Tensor:
+        """
+        Training / validation / test step.
+
+        Parameters
+        ----------
+        batch : ConceptBatch
+            Batch of ((data, concepts), targets)
+        split : one of {'train', 'val', 'test'}
+            Dataset split
+        """
+        (data, concepts), targets = batch
+        outputs = self.concept_model(data, concepts=concepts)
+        concept_logits, residual, target_logits = outputs
+
+        # Track loss
+        loss = self.loss_fn(batch, outputs)
+        self.log(f"{split}_loss", loss, **self.log_kwargs)
+
+        # Track accuracy
+        target_preds = target_logits.argmax(dim=-1)
+        accuracy_fn = Accuracy(
+            task="multiclass", num_classes=target_logits.shape[-1]
+        ).to(self.device)
+        accuracy = accuracy_fn(target_preds, targets)
+        self.log(f"{split}_acc", accuracy, **self.log_kwargs)
+
+        # Track concept accuracy
+        if self.concept_model.concept_type == "binary":
+            concept_preds = concept_logits.sigmoid()
+            concept_accuracy_fn = Accuracy(task="binary").to(self.device)
+            concept_accuracy = concept_accuracy_fn(concept_preds, concepts)
+            self.log(f"{split}_concept_acc", concept_accuracy, **self.log_kwargs)
+
+        return loss
+
+    def training_step(self, batch: ConceptBatch, batch_idx: int) -> Tensor:
+        """
+        Training step.
 
         Parameters
         ----------
@@ -433,12 +419,11 @@
         batch_idx : int
             Batch index
         """
-        return self.step(batch, split='val')
-
-    def test_step(self, batch: ConceptBatch, batch_idx: int) -> Tensor:
-        """
-        Test step.
->>>>>>> 5ae67d34
+        return self.step(batch, split="train")
+
+    def validation_step(self, batch: ConceptBatch, batch_idx: int) -> Tensor:
+        """
+        Validation step.
 
         Parameters
         ----------
@@ -447,7 +432,20 @@
         batch_idx : int
             Batch index
         """
-        return self.step(batch, split='test')
+        return self.step(batch, split="val")
+
+    def test_step(self, batch: ConceptBatch, batch_idx: int) -> Tensor:
+        """
+        Test step.
+
+        Parameters
+        ----------
+        batch : ConceptBatch
+            Batch of ((data, concepts), targets)
+        batch_idx : int
+            Batch index
+        """
+        return self.step(batch, split="test")
 
     def callback(self) -> pl.Callback:
         """
