--- conflicted
+++ resolved
@@ -183,52 +183,11 @@
         default='experiments.pitfalls_random_concepts',
         help='Experiment configuration module',
     )
-<<<<<<< HEAD
-
-    if test_loader is not None:
-        print(
-            'Test Classification Accuracy:', concept_model_accuracy(model, test_loader))
-
-def train_whitening_ray(
-    model: ConceptWhiteningModel,
-    concept_dim: int,
-    config=dict(),):
-    """
-    Train a concept whitening model.
-
-    Parameters
-    ----------
-    model : ConceptWhiteningModel
-        Model to train
-    concept_dim : int
-        Number of concepts
-    train_loader : DataLoader
-        Train data loader
-    test_loader : DataLoader
-        Test data loader
-    alignment_frequency : int
-        Frequency at which to align the concept whitening layer (i.e. every N batches)
-    **kwargs
-        Additional arguments to pass to `train_multiclass_classification()`
-    """
-    alignment_frequency = config["whitening_alignment_frequency"]
-    train_loader, test_loader, _, _ = get_data_loaders(
-       config["dataset_name"], batch_size=config["batch_size"], data_dir=config["data_dir"])
-    train_multiclass_classification_ray(
-        model,
-        train_loader,
-        test_loader,
-        preprocess_fn=lambda batch: (batch[0][0], batch[1]),
-        callback_fn=get_cw_callback_fn(
-            train_loader, concept_dim, alignment_frequency=alignment_frequency),
-        config=config
-=======
     parser.add_argument(
         '--device',
         type=str,
         default='cuda' if torch.cuda.is_available() else 'cpu',
         help='Device to train on',
->>>>>>> 02632a91
     )
     parser.add_argument(
         '--num-gpus',
@@ -238,67 +197,10 @@
     )
     args = parser.parse_args()
 
-<<<<<<< HEAD
-
-
-def train_ray(
-    config : dict, 
-    make_bottleneck_model_fn: Callable,
-    make_whitening_model_fn: Callable,
-    ):
-    '''
-    Train a model using Ray Tune.
-    '''
-    # Create save directory
-    
-
-    
-    if config["model_type"] == "bottleneck":
-        # Train without residual
-        model = make_bottleneck_model_fn(residual_dim=0, config=config)
-        train_bottleneck_joint_ray(
-            model,
-            config=config
-        )
-    elif config["model_type"] == "baseline":
-        model = make_bottleneck_model_fn(residual_dim=config["residual_dim"], config=config)
-        train_bottleneck_joint_ray(
-            model,
-            config=config
-        )
-    elif config["model_type"] == "corr":
-        # With decorrelated residual
-        model = make_bottleneck_model_fn(residual_dim=config["residual_dim"], config=config)
-        train_bottleneck_joint_ray(
-            model, 
-            residual_loss_fn=lambda r, c: cross_correlation(r, c).square().mean(),
-            config=config
-        )
-    elif config["model_type"] == "mi":
-        # With MI-minimized residual
-        model = make_bottleneck_model_fn(residual_dim=config["residual_dim"], config=config)
-        device = next(model.parameters()).device
-        mi_estimator = CLUB(config['residual_dim'], config["concept_dim"], config["mi_estimator_hidden_dim"]).to(device)
-        mi_optimizer = optim.Adam(mi_estimator.parameters(), lr=config["mi_optimizer_lr"])
-        train_bottleneck_joint_ray(
-            model,
-            residual_loss_fn=mi_estimator.forward,
-            callback_fn=get_mi_callback_fn_ray(mi_estimator, mi_optimizer),
-            config=config
-        )
-    elif config["model_type"] == "whitening":
-        # With concept-whitened residual
-        model = make_whitening_model_fn(residual_dim=config["residual_dim"])
-        train_whitening_ray(
-            model, config["concept_dim"],
-            config=config,
-        )
-=======
     experiment_config = importlib.import_module(args.config).get_config()
     experiment_config['device'] = args.device
     experiment_config['data_dir'] = Path(experiment_config['data_dir']).resolve()
     experiment_config['verbose'] = False
->>>>>>> 02632a91
 
     date = datetime.today().strftime("%Y-%m-%d_%H_%M_%S")
     dataset_name = experiment_config['dataset']
