from __future__ import annotations

import torch
import torch.nn as nn

from copy import deepcopy
from torch import Tensor
from torch.utils.data import DataLoader
from tqdm import tqdm
from typing import Iterable

from club import CLUB
from models import ConceptBottleneckModel, ConceptWhiteningModel
from utils import (
<<<<<<< HEAD
    accuracy,
    cross_correlation,
    to_device,
    train_multiclass_classification,
=======
    concept_model_accuracy,
    cross_correlation,
    to_device,
    Random,
>>>>>>> 933ff2da
)



def negative_intervention(
    model: ConceptBottleneckModel | ConceptWhiteningModel,
    concept_preds: Tensor,
    concepts: Tensor,
    num_interventions: int):
    """
    Update predictions for a random subset of concepts with incorrect concept values.

    Parameters
    ----------
    model : ConceptBottleneckModel or ConceptWhiteningModel
        Model to intervene on
    concept_preds : Tensor of shape (num_samples, concept_dim)
        Concept predictions
    concepts : Tensor of shape (num_samples, concept_dim)
        Ground-truth concept values
    num_interventions : int
        Number of concepts to intervene on
    """
    if isinstance(model, ConceptBottleneckModel):
        incorrect_concepts = 1 - concepts   # binary concepts
    elif isinstance(model, ConceptWhiteningModel):
        incorrect_concepts = 1 - 2 * concepts # concept activations

    intervention_idx = torch.randperm(concept_preds.shape[-1])[:num_interventions]
    concept_preds[:, intervention_idx] = incorrect_concepts[:, intervention_idx]
    return concept_preds

def test_negative_interventions(
    model: ConceptBottleneckModel | ConceptWhiteningModel,
    test_loader: DataLoader,
    concept_dim: int,
    num_interventions: int | Iterable[int]) -> float | list[float]:
    """
    Test model accuracy with negative interventions.

    Parameters
    ----------
    model : ConceptBottleneckModel or ConceptWhiteningModel
        Model to evaluate
    test_loader : DataLoader
        Test data loader
    concept_dim : int
        Total number of concepts
    num_interventions : int or Iterable[int]
        Number of concepts to intervene on
    """
    if isinstance(num_interventions, Iterable):
        return [
            test_negative_interventions(
                model, test_loader, concept_dim, num_interventions=n)
            for n in tqdm(num_interventions)
        ]

    device = next(model.parameters()).device
    model.eval()
    num_correct, num_samples = 0, 0
    with torch.no_grad():
        for batch in test_loader:
            (X, c), y = to_device(batch, device)

            if isinstance(model, ConceptBottleneckModel):
                X = model.base_network(X)
                concept_preds = model.concept_network(X)
                concept_preds = negative_intervention(
                    model, concept_preds, c, num_interventions)
                _, _, target_preds = model(X, concept_preds=concept_preds)

            elif isinstance(model, ConceptWhiteningModel):
                X = model.base_network(X)
                bottleneck = X
                while bottleneck.ndim < 4:
                    bottleneck = bottleneck.unsqueeze(-1)
                bottleneck = model.bottleneck_layer(bottleneck).view(X.shape)
                bottleneck[:, :concept_dim] = negative_intervention(
                    model, bottleneck[:, :concept_dim], c, num_interventions)
                target_preds = model.target_network(bottleneck)

            prediction = target_preds.argmax(-1)
            num_correct += (prediction == y).sum().item()
            num_samples += y.size(0)

        return num_correct / num_samples

def test_random_concepts(
    model: ConceptBottleneckModel | ConceptWhiteningModel,
<<<<<<< HEAD
    train_loader: DataLoader,
    test_loader: DataLoader,
    residual_dim: int,
    num_classes: int):
=======
    data_loader: DataLoader,
    residual_dim: int) -> float:
>>>>>>> 933ff2da
    """
    Test the accuracy of a model with random concept values.

    Parameters
    ----------
    model : ConceptBottleneckModel or ConceptWhiteningModel
        Model to evaluate
<<<<<<< HEAD
    train_loader : DataLoader
        Train data loader
    test_loader : DataLoader
        Test data loader
=======
    data_loader : DataLoader
        Train data loader
>>>>>>> 933ff2da
    residual_dim : int
        Dimension of the residual vector
    """
    class Invert(nn.Module):
        def forward(self, x):
            return 1 - x

    new_model = deepcopy(model)
    if isinstance(model, ConceptBottleneckModel):
        new_model.concept_network = nn.Sequential(
            new_model.concept_network,
            #Invert(),
            Random(random_fn=lambda x: torch.randint_like(x, 2)),
        )
    elif isinstance(model, ConceptWhiteningModel):
        new_model.bottleneck_layer = nn.Sequential(
            new_model.bottleneck_layer,
            Random(indices=slice(residual_dim)),
        )

    acc = concept_model_accuracy(new_model, data_loader)
    print('Test Classification Accuracy (Random Concepts):', acc)
    return acc

def test_random_residual(
    model: ConceptBottleneckModel | ConceptWhiteningModel,
    data_loader: DataLoader,
    residual_dim: int) -> float:
    """
    Test the accuracy of a model with random residual.

    Parameters
    ----------
    model : ConceptBottleneckModel or ConceptWhiteningModel
        Model to evaluate
    data_loader : DataLoader
        Data to evaluate on
    residual_dim : int
        Dimension of the residual vector
    """
    new_model = deepcopy(model)
    if isinstance(model, ConceptBottleneckModel):
        new_model.residual_network = nn.Sequential(
            new_model.residual_network, Random())
    elif isinstance(model, ConceptWhiteningModel):
<<<<<<< HEAD
        def preprocess_fn(batch):
            with torch.no_grad():
                (X, c), y = batch
                residual = model.activations(X)[:, c.shape[1]:]
                return residual, y

    print('Training ...')
    train_multiclass_classification(
        residual_to_label_model, train_loader, preprocess_fn=preprocess_fn)
    return accuracy(
        residual_to_label_model, test_loader, preprocess_fn=preprocess_fn)
=======
        new_model.bottleneck_layer = nn.Sequential(
            new_model.bottleneck_layer, Random(indices=slice(-residual_dim, None)))

    acc = concept_model_accuracy(new_model, data_loader)
    print('Test Classification Accuracy (Random Residual):', acc)
    return acc
>>>>>>> 933ff2da

def test_concept_residual_correlation(
    model: ConceptBottleneckModel | ConceptWhiteningModel,
    test_loader: DataLoader):
    """
    Test the cross-correlation between the residual and the concept values.
    """
    device = next(model.parameters()).device
    model.eval()
    correlations = []
    with torch.no_grad():
        for batch in test_loader:
            (X, concepts), y = to_device(batch, device)
            if isinstance(model, ConceptBottleneckModel):
                concept_preds, residual, _ = model(X)
            elif isinstance(model, ConceptWhiteningModel):
                activations = model.activations(X)
                concept_preds = activations[:, :concepts.shape[-1]]
                residual = model.activations(X)[:, concepts.shape[-1]:]

            R = cross_correlation(residual, concept_preds)
            correlations.append(R.abs().mean().item())

    return sum(correlations) / len(correlations)<|MERGE_RESOLUTION|>--- conflicted
+++ resolved
@@ -12,17 +12,10 @@
 from club import CLUB
 from models import ConceptBottleneckModel, ConceptWhiteningModel
 from utils import (
-<<<<<<< HEAD
-    accuracy,
-    cross_correlation,
-    to_device,
-    train_multiclass_classification,
-=======
     concept_model_accuracy,
     cross_correlation,
     to_device,
     Random,
->>>>>>> 933ff2da
 )
 
 
@@ -113,15 +106,8 @@
 
 def test_random_concepts(
     model: ConceptBottleneckModel | ConceptWhiteningModel,
-<<<<<<< HEAD
-    train_loader: DataLoader,
-    test_loader: DataLoader,
-    residual_dim: int,
-    num_classes: int):
-=======
     data_loader: DataLoader,
     residual_dim: int) -> float:
->>>>>>> 933ff2da
     """
     Test the accuracy of a model with random concept values.
 
@@ -129,15 +115,8 @@
     ----------
     model : ConceptBottleneckModel or ConceptWhiteningModel
         Model to evaluate
-<<<<<<< HEAD
-    train_loader : DataLoader
-        Train data loader
-    test_loader : DataLoader
-        Test data loader
-=======
     data_loader : DataLoader
         Train data loader
->>>>>>> 933ff2da
     residual_dim : int
         Dimension of the residual vector
     """
@@ -183,26 +162,12 @@
         new_model.residual_network = nn.Sequential(
             new_model.residual_network, Random())
     elif isinstance(model, ConceptWhiteningModel):
-<<<<<<< HEAD
-        def preprocess_fn(batch):
-            with torch.no_grad():
-                (X, c), y = batch
-                residual = model.activations(X)[:, c.shape[1]:]
-                return residual, y
-
-    print('Training ...')
-    train_multiclass_classification(
-        residual_to_label_model, train_loader, preprocess_fn=preprocess_fn)
-    return accuracy(
-        residual_to_label_model, test_loader, preprocess_fn=preprocess_fn)
-=======
         new_model.bottleneck_layer = nn.Sequential(
             new_model.bottleneck_layer, Random(indices=slice(-residual_dim, None)))
 
     acc = concept_model_accuracy(new_model, data_loader)
     print('Test Classification Accuracy (Random Residual):', acc)
     return acc
->>>>>>> 933ff2da
 
 def test_concept_residual_correlation(
     model: ConceptBottleneckModel | ConceptWhiteningModel,
