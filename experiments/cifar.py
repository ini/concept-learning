--- conflicted
+++ resolved
@@ -5,21 +5,12 @@
 
 from torchvision.models.resnet import resnet18, ResNet18_Weights
 
-<<<<<<< HEAD
-from data import get_data_loaders
-from evaluation import (
-    test_negative_interventions,
-    test_residual_to_label,
-    test_concept_residual_correlation,
-)
-=======
 from evaluation import (
     test_negative_interventions,
     test_random_concepts,
     test_random_residual,
 )
 from loader import get_data_loaders
->>>>>>> 933ff2da
 from models import ConceptBottleneckModel, ConceptWhiteningModel
 from train import train, load_models
 from utils import make_ffn, concept_model_accuracy
@@ -74,52 +65,6 @@
             target_network=make_ffn(NUM_CLASSES),
         ).to(args.device)
 
-<<<<<<< HEAD
-def make_resnet(output_dim):
-    resnet = resnet18(weights=ResNet18_Weights.IMAGENET1K_V1)
-    resnet.fc = nn.Linear(resnet.fc.in_features, output_dim)
-    return resnet
-
-def make_bottleneck_model(residual_dim):
-    return ConceptBottleneckModel(
-        concept_network=nn.Sequential(make_resnet(CONCEPT_DIM), nn.Sigmoid()),
-        residual_network=make_resnet(residual_dim),
-        target_network=make_ffn(CONCEPT_DIM + residual_dim, OUTPUT_DIM),
-    ).to('cuda')
-
-def make_whitening_model(residual_dim):
-    bottleneck_dim = CONCEPT_DIM + residual_dim
-    return ConceptWhiteningModel(
-        base_network=make_resnet(bottleneck_dim),
-        target_network=make_ffn(bottleneck_dim, OUTPUT_DIM),
-        bottleneck_dim=bottleneck_dim,
-    ).to('cuda')
-
-def load_models(load_dir: str | Path) -> list[nn.Module]:
-    models = []
-    load_dir = Path(load_dir)
-    print(f'Loading models from {load_dir} ...')
-
-    models.append(make_bottleneck_model(residual_dim=0))
-    models[-1].load_state_dict(
-        torch.load(load_dir / 'no_residual.pt'))
-    
-    models.append(make_bottleneck_model(residual_dim=32))
-    models[-1].load_state_dict(
-        torch.load(load_dir / 'latent_residual.pt'))
-    
-    models.append(make_bottleneck_model(residual_dim=32))
-    models[-1].load_state_dict(
-        torch.load(load_dir / 'decorrelated_residual.pt'))
-    
-    models.append(make_bottleneck_model(residual_dim=32))
-    models[-1].load_state_dict(
-        torch.load(load_dir / 'mi_residual.pt'))
-    
-    models.append(make_whitening_model(residual_dim=32))
-    models[-1].load_state_dict(
-        torch.load(load_dir / 'whitened_residual.pt'))
-=======
     def make_whitening_model(residual_dim):
         bottleneck_dim = CONCEPT_DIM + residual_dim
         return ConceptWhiteningModel(
@@ -127,25 +72,15 @@
             target_network=make_ffn(NUM_CLASSES),
             bottleneck_dim=bottleneck_dim,
         ).to(args.device)
->>>>>>> 933ff2da
+
+
 
     ### Experiments
 
     RESIDUAL_DIM = 32 # if applicable
 
-<<<<<<< HEAD
-
-if __name__ == '__main__':
-    # TODO: Add argparse
-    mode = 'train'
-    load_dir = None # 'saved_models/CIFAR100/2023-09-28_01_56_41/'
-
-    if mode == 'train':
-        train(
-=======
     if args.mode == 'train':
         models = train(
->>>>>>> 933ff2da
             make_bottleneck_model_fn=make_bottleneck_model,
             make_whitening_model_fn=make_whitening_model,
             concept_dim=CONCEPT_DIM,
@@ -154,34 +89,20 @@
             test_loader=test_loader,
             save_dir='./saved_models',
             save_interval=10,
-<<<<<<< HEAD
-            lr=1e-4,
-            num_epochs=100,
-            bottleneck_alpha=1.0,
-            bottleneck_beta=1.0,
-=======
             lr=args.lr,
             num_epochs=args.num_epochs,
             bottleneck_alpha=args.alpha,
             bottleneck_beta=args.beta,
->>>>>>> 933ff2da
             mi_estimator_hidden_dim=256,
             mi_optimizer_lr=0.001,
             whitening_alignment_frequency=20,
         )
 
-<<<<<<< HEAD
-    elif mode == 'intervention':
-        results = []
-        models = load_models(load_dir)
-        for model in models:
-=======
     if args.mode == 'intervention':
         results = {}
         models = load_models(
             args.load_dir, make_bottleneck_model, make_whitening_model, RESIDUAL_DIM)
         for model_name, model in models.items():
->>>>>>> 933ff2da
             accuracies = test_negative_interventions(
                 model, test_loader, CONCEPT_DIM,
                 num_interventions=range(0, CONCEPT_DIM + 1),
@@ -197,20 +118,6 @@
         plt.legend()
         plt.show()
 
-<<<<<<< HEAD
-    elif mode == 'residual_to_label':
-        results = []
-        models = load_models(load_dir)[1:]
-        for model in models:
-            accuracies = test_residual_to_label(
-                model,
-                train_loader,
-                test_loader,
-                residual_dim=32,
-                num_classes=OUTPUT_DIM,
-            )
-            results.append(1 - np.array(accuracies))
-=======
     elif args.mode == 'random':
         baseline_results, random_concepts_results, random_residual_results = [], [], []
         models = load_models(
@@ -225,7 +132,6 @@
             baseline_results.append(1 - baseline_acc)
             random_concepts_results.append(1 - random_concepts_acc)
             random_residual_results.append(1 - random_residual_acc)
->>>>>>> 933ff2da
 
         # Plot
         plt.bar(
@@ -248,7 +154,7 @@
         )
         plt.xticks(np.arange(len(models)), sorted(models.keys()))
         plt.ylabel('Classification Error')
-<<<<<<< HEAD
+        plt.legend()
         plt.show()
 
     elif mode == 'cross_correlation':
@@ -261,7 +167,4 @@
         residual_types = ['Latent', 'Decorrelated', 'MI-Minimized', 'Concept-Whitened']
         plt.bar(residual_types, results)
         plt.ylabel('Mean Absolute Cross-Correlation')
-=======
-        plt.legend()
->>>>>>> 933ff2da
         plt.show()